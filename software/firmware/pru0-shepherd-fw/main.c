--- conflicted
+++ resolved
@@ -339,13 +339,9 @@
 				GPIO_OFF(DEBUG_PIN1_MASK);
 			}
 
-<<<<<<< HEAD
-			shared_mem->analog_sample_counter++;
-=======
 			/* counter-incrementation, allow premature incrementation by sub-sampling_fn, use return_value to register it */
 			if (!inc_done)
 				shared_mem->analog_sample_counter++;
->>>>>>> ecfd51b7
 
 			if (shared_mem->analog_sample_counter == ADC_SAMPLES_PER_BUFFER)
 			{
@@ -360,12 +356,10 @@
 					sample_buf_idx = handle_buffer_swap(shared_mem, free_buffers_ptr, buffers_far, sample_buf_idx);
 					GPIO_OFF(DEBUG_PIN1_MASK);
 				}
-<<<<<<< HEAD
-=======
+
 				/* pre-reset counter, so pru1 can fetch data */
 				shared_mem->analog_sample_counter = 0u;
 				shared_mem->analog_value_index = NO_BUFFER;
->>>>>>> ecfd51b7
 			}
 			else
 			{
