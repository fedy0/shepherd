
/dts-v1/;
/plugin/;

/ {
   compatible = "ti,beaglebone", "ti,beaglebone-black";

   part-number = "BB-SHPRD";
   version = "00A0";

   /* This overlay uses the following resources */
   exclusive-use =
        "P8.11", /* DEBUG PIN1 PRU0 */
        "P8.12", /* LED1 PRU0 */
        "P8.13", /* ENABLE HARVESTER */
        "P8.28", /* ADC RST/PDN */
        "P8.30", /* LED2 USER SPACE */
        "P8.33", /* GENERAL PURPOSE BUTTON */
        "P8.34", /* GENERAL PURPOSE LED */
        "P8.36", /* ENABLE LEVEL CONVERTER */
        "P8.41", /* DEBUG PIN0 PRU1 */
        "P8.42", /* DEBUG PIN1 PRU1 */
        "P8.43", /* TARGET GPIO2 */
        "P8.44", /* TARGET GPIO3 */
        "P8.45", /* TARGET GPIO0 */
        "P8.46", /* TARGET GPIO1 */
        "P9.11", /* ENABLE MPPT# */
        "P9.12", /* ENABLE V ANALOG */
        "P9.15", /* SELECT LOAD*/
        "P9.16", /* ENABLE V FIXED*/
        "P9.25", /* SPI CS ADC */
        "P9.27", /* SPI MISO */
        "P9.28", /* SPI SCLK */
        "P9.29", /* DEBUG PIN0 PRU0 */
        "P9.30", /* SPI MOSI */
        "P9.31", /* SPI CS DAC */
        "P9.41", /* SWDIO */
        "P9.42", /* SWDCLK */
        "pru0",
        "pru1";
   /* Check Table 9-60 in am335x TRM */


   fragment@0 {
      target = <&am33xx_pinmux>;
      __overlay__ {
         bb_shprd_pins: pinmux_bb_shprd_pins {
            pinctrl-single,pins = <
            0x034 0x06  /* P8.11, pr1_pru0_pru_r30_15 */
            0x030 0x06  /* P8.12, pr1_pru0_pru_r30_14 */
            0x024 0x07  /* P8.13, gpio0[23] */
            0x0e8 0x07	/* P8.28, gpio2[24] */
            0x0ec 0x07	/* P8.30, gpio2[25] */
            0x0d4 0x37	/* P8.33, gpio0[9] */
            0x0cc 0x07	/* P8.34, gpio2[17] */
            0x0c8 0x07	/* P8.36, gpio2[16] */
            0x0b0 0x05	/* P8.41, pr1_pru1_pru_r30_4 */
            0x0b4 0x05	/* P8.42, pr1_pru1_pru_r30_5 */
            0x0a8 0x26	/* P8.43, pr1_pru1_pru_r31_2 */
            0x0ac 0x26	/* P8.44, pr1_pru1_pru_r31_3 */
            0x0a0 0x26	/* P8.45, pr1_pru1_pru_r31_0 */
            0x0a4 0x26	/* P8.46, pr1_pru1_pru_r31_1 */

            0x070 0x07	/* P9_11, gpio0[30] */
            0x078 0x07	/* P9_12, gpio1[28] */
            0x040 0x07	/* P9_15, gpio1[16] */
            0x04c 0x07	/* P9_16, gpio1[19] */
            0x1ac 0x05	/* P9_25, pr1_pru0_pru_r30_7 */
            0x1a4 0x26	/* P9_27, pr1_pru0_pru_r31_5 */
            0x19c 0x05	/* P9_28, pr1_pru0_pru_r30_3 */
<<<<<<< HEAD
            0x194 0x05  /* P9_29, pr1_pru0_pru_r30_1 */
            0x194 0x05	/* P9_28, pr1_pru0_pru_r30_1 */
=======
            0x194 0x05	/* P9_29, pr1_pru0_pru_r30_1 */
>>>>>>> 2298eeb4
            0x198 0x05	/* P9_30, pr1_pru0_pru_r30_2 */
            0x190 0x05	/* P9_31, pr1_pru0_pru_r30_0 */
            0x1a8 0x27	/* P9_41B, gpio3[20] */
            0x1a0 0x07	/* P9_42B, gpio3[18] */
            >;
         };
      };
   };

   fragment@1 {
       target = <&pruss>;
       __overlay__ {
           status = "okay";
            pinctrl-names = "default";
            pinctrl-0 = <&bb_shprd_pins>;
            shepherd{
               compatible = "shepherd";
               prusses = <&pruss>;
            };	
       };
   };

};<|MERGE_RESOLUTION|>--- conflicted
+++ resolved
@@ -68,12 +68,7 @@
             0x1ac 0x05	/* P9_25, pr1_pru0_pru_r30_7 */
             0x1a4 0x26	/* P9_27, pr1_pru0_pru_r31_5 */
             0x19c 0x05	/* P9_28, pr1_pru0_pru_r30_3 */
-<<<<<<< HEAD
-            0x194 0x05  /* P9_29, pr1_pru0_pru_r30_1 */
-            0x194 0x05	/* P9_28, pr1_pru0_pru_r30_1 */
-=======
             0x194 0x05	/* P9_29, pr1_pru0_pru_r30_1 */
->>>>>>> 2298eeb4
             0x198 0x05	/* P9_30, pr1_pru0_pru_r30_2 */
             0x190 0x05	/* P9_31, pr1_pru0_pru_r30_0 */
             0x1a8 0x27	/* P9_41B, gpio3[20] */
