---
- name: Prepare paths for service override
  file:
    path: "/etc/systemd/system/{{ item }}.service.d"
    state: directory
    recurse: yes
  with_items:
    - gpsd
    - chrony

- name: Override service configs
  copy:
    src: "{{ item }}.override.conf"
    dest: "/etc/systemd/system/{{ item }}.service.d/"
  with_items:
    - chrony
    - gpsd

- name: Add ublox-config systemd service
<<<<<<< HEAD
  template:
=======
  copy:
>>>>>>> e5a24926
    src: "ublox_config.service"
    dest: "/etc/systemd/system/"

- name: Disable services
  systemd:
    name: "{{ item }}"
    state: stopped
    enabled: no
    daemon_reload: yes
  ignore_errors: yes  # services may not exist
  with_items:
    - gpsd.socket
    - gpsd.service
    - chrony.service
<<<<<<< HEAD
    - ublox_config.service

- name: Disable connman automatic time update
  shell: busctl --system call net.connman / net.connman.Clock SetProperty sv "TimeUpdates" s "manual"
  tags:
    - conf
    - systemd
=======
    - ublox_config.service
>>>>>>> e5a24926
<|MERGE_RESOLUTION|>--- conflicted
+++ resolved
@@ -17,11 +17,7 @@
     - gpsd
 
 - name: Add ublox-config systemd service
-<<<<<<< HEAD
-  template:
-=======
   copy:
->>>>>>> e5a24926
     src: "ublox_config.service"
     dest: "/etc/systemd/system/"
 
@@ -36,14 +32,4 @@
     - gpsd.socket
     - gpsd.service
     - chrony.service
-<<<<<<< HEAD
-    - ublox_config.service
-
-- name: Disable connman automatic time update
-  shell: busctl --system call net.connman / net.connman.Clock SetProperty sv "TimeUpdates" s "manual"
-  tags:
-    - conf
-    - systemd
-=======
-    - ublox_config.service
->>>>>>> e5a24926
+    - ublox_config.service